{
    "dev": {
<<<<<<< HEAD
        "skill/xiuxiuxar/mindshare_app/0.1.0": "bafybeigbw7ut5msaow5wgul4ec3ecnf23itpvtgboqkvywscxqbgehkd6u",
        "agent/xiuxiuxar/mindshare_agent/0.1.0": "bafybeifk2o2l3rsy6uf63ypkyno26qul65ddjpbkbp2rcfuv6v7ephx76a",
        "service/xiuxiuxar/mindshare_agent/0.1.0": "bafybeihqumt4u3hc3seo5je2x7whm74zedbrr6cquo5rggycxfyn7n3iqe"
=======
        "skill/xiuxiuxar/mindshare_app/0.1.0": "bafybeibg35ssv66u2nk3eiq7ot73p5cvaixcondrw3vsyz5j3zmagazmu4",
        "agent/xiuxiuxar/mindshare_agent/0.1.0": "bafybeia335aohy3skidkzjmn4dls5nwbzshwcdqumzgwdwurmny7jiscfm",
        "service/xiuxiuxar/mindshare_agent/0.1.0": "bafybeieefy4hhcucbubwotjevz2yfioh4kez2i7543dppnzog7owntxtlm"
>>>>>>> 1a939291
    },
    "third_party": {
        "protocol/eightballer/default/0.1.0": "bafybeickzbjjhatxl2a5gq3qr2taczznuw7co7w7et33gtb3hagx2wlesy",
        "protocol/eightballer/http/0.1.0": "bafybeid75xhq7hfdt7sgj7yrn44yj57xrgxscaw34ir46tndfzvodioxme",
        "protocol/eightballer/prometheus/1.0.0": "bafybeidxo32tu43ru3xlk3kd5b6xlwf6vaytxvvhtjbh7ag52kexos4ke4",
        "protocol/open_aea/signing/1.0.0": "bafybeig2d36zxy65vd7fwhs7scotuktydcarm74aprmrb5nioiymr3yixm",
        "protocol/valory/http/1.0.0": "bafybeih4azmfwtamdbkhztkm4xitep3gx6tfdnoz6tvllmaqnhu3klejfa",
        "protocol/valory/contract_api/1.0.0": "bafybeid247uig2ekykdumh7ewhp2cdq7rchaeqjj6e7urx35zfpdl5zrn4",
        "protocol/valory/ledger_api/1.0.0": "bafybeihmqzcbj6t7vxz2aehd5726ofnzsfjs5cwlf42ro4tn6i34cbfrc4",
        "protocol/valory/ipfs/0.1.0": "bafybeifi2nri7sprmkez4rqzwb4lnu6peoy3bax5k6asf6k5ms7kmjpmkq",
        "protocol/valory/tendermint/0.1.0": "bafybeigydrbfrlmr4f7shbtqx44kvmbg22im27mxdap2e3m5tkti6t445y",
        "contract/eightballer/erc_20/0.1.0": "bafybeiegd5pdj34s4cuhiaxermjdtyhnapu5usy545vcf6mi5grfazlnpa",
        "connection/eightballer/http_client/0.1.0": "bafybeiaz5auftwxpt4czrmeeesggqlkc2kosmetq6adrebeu6g7bkhqc2u",
        "connection/eightballer/http_server/0.1.0": "bafybeidrvllrr23mc6bvjxn6v3hny6oiwhfgi72n2b7w6ck5luousjfbbq",
        "connection/eightballer/prometheus/0.1.1": "bafybeicy4ck2wvauo2vh6ji64xrzlgezh27powi6ztokr4yujtf3cft6wi",
        "connection/valory/http_client/0.23.0": "bafybeid5ffvg76ejjoese7brj5ji3lx66cu7p2ixfwflpo6rgofkypfd7y",
        "connection/valory/ledger/0.19.0": "bafybeibdsjmy4w2eyilbqc7yzutopl65qpeyspxwz7mjvirr52twhjlf5y",
        "connection/valory/ipfs/0.1.0": "bafybeiamz23olgtow4wqf7zpsfnfzf7pxiognrxl2mhn5kvqutlwhgukxa",
        "skill/eightballer/prometheus/0.1.0": "bafybeicl5i7e467aowfarke4bbyixo2dggar276njmvyuwbsby5pxshhtu"
    }
}<|MERGE_RESOLUTION|>--- conflicted
+++ resolved
@@ -1,14 +1,8 @@
 {
     "dev": {
-<<<<<<< HEAD
-        "skill/xiuxiuxar/mindshare_app/0.1.0": "bafybeigbw7ut5msaow5wgul4ec3ecnf23itpvtgboqkvywscxqbgehkd6u",
-        "agent/xiuxiuxar/mindshare_agent/0.1.0": "bafybeifk2o2l3rsy6uf63ypkyno26qul65ddjpbkbp2rcfuv6v7ephx76a",
-        "service/xiuxiuxar/mindshare_agent/0.1.0": "bafybeihqumt4u3hc3seo5je2x7whm74zedbrr6cquo5rggycxfyn7n3iqe"
-=======
         "skill/xiuxiuxar/mindshare_app/0.1.0": "bafybeibg35ssv66u2nk3eiq7ot73p5cvaixcondrw3vsyz5j3zmagazmu4",
         "agent/xiuxiuxar/mindshare_agent/0.1.0": "bafybeia335aohy3skidkzjmn4dls5nwbzshwcdqumzgwdwurmny7jiscfm",
         "service/xiuxiuxar/mindshare_agent/0.1.0": "bafybeieefy4hhcucbubwotjevz2yfioh4kez2i7543dppnzog7owntxtlm"
->>>>>>> 1a939291
     },
     "third_party": {
         "protocol/eightballer/default/0.1.0": "bafybeickzbjjhatxl2a5gq3qr2taczznuw7co7w7et33gtb3hagx2wlesy",
