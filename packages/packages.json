--- conflicted
+++ resolved
@@ -1,14 +1,8 @@
 {
     "dev": {
-<<<<<<< HEAD
-        "skill/xiuxiuxar/mindshare_app/0.1.0": "bafybeibkdmkpw4nxqetyqnkhefqyabusf46cnygan5wx2himiexxchoira",
-        "agent/xiuxiuxar/mindshare_agent/0.1.0": "bafybeigdylq6od3fyexdbqpnid7md3wbgb5s72zpwcf6adzknqfm7si3u4",
-        "service/xiuxiuxar/mindshare_agent/0.1.0": "bafybeidqpx2tvwgjbssmidj57krv2knvycu63qjeeacsvnri2rln4ucb34"
-=======
         "skill/xiuxiuxar/mindshare_app/0.1.0": "bafybeia3gqoommiwai5sog4cvckwj5a5ypuyoq3qpwvlsyh5kkfq4ic3pq",
         "agent/xiuxiuxar/mindshare_agent/0.1.0": "bafybeifxi7uno25u3nk5qssqcmwyozuxjdvugfkuq6saiafmikd4gok3va",
         "service/xiuxiuxar/mindshare_agent/0.1.0": "bafybeifvmxechfdk2ln6vtvsuq2nakjbvzz2otc26usx55xkk3xfmxmp4a"
->>>>>>> 096a3fa9
     },
     "third_party": {
         "protocol/eightballer/default/0.1.0": "bafybeicsdb3bue2xoopc6lue7njtyt22nehrnkevmkuk2i6ac65w722vwy",
