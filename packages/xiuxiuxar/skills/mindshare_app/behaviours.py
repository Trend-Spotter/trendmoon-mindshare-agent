--- conflicted
+++ resolved
@@ -25,11 +25,8 @@
 from typing import TYPE_CHECKING, Any, cast
 from pathlib import Path
 from datetime import UTC, datetime, timedelta
-<<<<<<< HEAD
-=======
 from dataclasses import dataclass
 from collections.abc import Generator
->>>>>>> 5da02b96
 
 from eth_utils import to_bytes
 from aea.protocols.base import Message
