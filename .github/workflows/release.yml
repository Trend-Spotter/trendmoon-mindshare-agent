--- conflicted
+++ resolved
@@ -22,12 +22,6 @@
         os: [ubuntu-latest]
         python-versions: ["3.11"]
     steps:
-<<<<<<< HEAD
-      - uses: actions/checkout@v4
-        with:
-          submodules: 'recursive'
-      - uses: actions/setup-python@v4
-=======
       - name: Get version from tag
         id: tag_name
         run: |
@@ -39,7 +33,6 @@
           submodules: 'recursive'
 
       - uses: actions/setup-python@v6
->>>>>>> 444f6268
         with:
           python-version: ${{ matrix.python-versions }}
       - name: Install and configure Poetry
